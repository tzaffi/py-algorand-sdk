--- conflicted
+++ resolved
@@ -1,7 +1,5 @@
 # Changelog
 
-<<<<<<< HEAD
-=======
 # v1.17.0
 ## What's Changed
 ### Bugfixes
@@ -16,7 +14,6 @@
 
 **Full Changelog**: https://github.com/algorand/py-algorand-sdk/compare/v1.16.1...v1.17.0
 
->>>>>>> 1edd5f4c
 # v1.17.0b1
 ## What's Changed
 ### Bugfixes
